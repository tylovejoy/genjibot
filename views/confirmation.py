from __future__ import annotations

import datetime
from typing import TYPE_CHECKING

import discord

import utils
import views

if TYPE_CHECKING:
    import core


class ConfirmButton(discord.ui.Button):
    def __init__(self, disabled=False):
        super().__init__(
            label="Yes, the information I have entered is correct.",
            emoji=utils.CONFIRM_EMOJI,
            style=discord.ButtonStyle.green,
            disabled=disabled,
        )

    async def callback(self, itx: discord.Interaction[core.Genji]):
        """Confirmation button callback."""
        if self.view.original_itx.user != itx.user:
            # await itx.response.send_message(
            #     "You are not allowed to confirm this submission.",
            #     ephemeral=True,
            # )
            return
        self.view.value = True
        self.view.clear_items()
        # self.view.stop()
        await self.view.original_itx.edit_original_response(
            content=self.view.confirm_msg, view=self.view
        )
        self.view.stop()


class RejectButton(discord.ui.Button):
    def __init__(self):
        super().__init__(
            label="No, the information I have entered is not correct.",
            emoji=utils.UNVERIFIED_EMOJI,
            style=discord.ButtonStyle.red,
        )

    async def callback(self, itx: discord.Interaction[core.Genji]):
        """Rejection button callback."""
        await itx.response.defer(ephemeral=True)
        if self.view.original_itx.user != itx.user:
            # await itx.response.send_message(
            #     "You are not allowed to reject this submission.",
            #     ephemeral=True,
            # )
            return
        self.view.value = False
        self.view.clear_items()
        content = (
            "Not confirmed. "
            "This message will delete in "
            f"{discord.utils.format_dt(discord.utils.utcnow() + datetime.timedelta(minutes=1), 'R')}"  # noqa
        )
        await self.view.original_itx.edit_original_response(
            content=content,
            view=self.view,
        )
        await utils.delete_interaction(self.view.original_itx, minutes=1)
        self.view.stop()


class Confirm(discord.ui.View):
    difficulty: views.MapTypeSelect | None
    restrictions: views.RestrictionsSelect | None
    map_type: views.MapTypeSelect | None
    mechanics: views.MechanicsSelect | None

    def __init__(
        self,
<<<<<<< HEAD
        original_itx: core.Interaction[core.Genji],
        confirm_msg: str = "Confirmed.",
        preceeding_items: dict[str, views.MapTypeSelect | views.RestrictionsSelect | views.MapTypeSelect | views.MechanicsSelect] | None = None,
        ephemeral: bool = False,
=======
        original_itx: discord.Interaction[core.Genji],
        confirm_msg="Confirmed.",
        preceeding_items: dict[str, discord.ui.Item] | None = None,
        ephemeral=False,
>>>>>>> 4c430b20
    ):
        super().__init__()

        self.original_itx = original_itx
        self.confirm_msg = confirm_msg
        self.value = None
        self.ephemeral = ephemeral

        if preceeding_items:
            for attr, item in preceeding_items.items():
                setattr(self, attr, item)
                self.add_item(getattr(self, attr))

        self.confirm = ConfirmButton(disabled=bool(preceeding_items))
        self.reject = RejectButton()
        self.add_item(self.confirm)
        self.add_item(self.reject)

    async def map_submit_enable(self):
        values = [
            getattr(getattr(self, x, None), "values", True)
            for x in ["map_type", "difficulty"]
        ]
        if all(values):
            self.confirm.disabled = False
            await self.original_itx.edit_original_response(view=self)


class QualitySelect(discord.ui.Select):
    view: ConfirmCompletion

    def __init__(self):

        super().__init__(
            options=[
                discord.SelectOption(
                    label=utils.ALL_STARS[x - 1],
                    value=str(x),
                )
                for x in range(1, 7)
            ],
            placeholder="Rate the quality of the map!",
        )

    async def callback(self, interaction: discord.Interaction[core.Genji]):
        await interaction.response.defer(ephemeral=True)
        await self.view.enable_submit()


class ConfirmCompletion(discord.ui.View):
    def __init__(
        self,
        rank: int,
<<<<<<< HEAD
        original_itx: core.Interaction[core.Genji],
        confirm_msg: str = "Confirmed.",
        ephemeral: bool = False,
=======
        original_itx: discord.Interaction[core.Genji],
        confirm_msg="Confirmed.",
        ephemeral=False,
>>>>>>> 4c430b20
    ):
        super().__init__(timeout=None)
        self.rank = rank
        self.original_itx = original_itx
        self.confirm_msg = confirm_msg
        self.value = None
        self.ephemeral = ephemeral

        if self.rank > 5:
            self.quality = QualitySelect()
            self.add_item(self.quality)

        self.confirm = ConfirmButton(disabled=self.rank > 5)
        self.reject = RejectButton()
        self.add_item(self.confirm)
        self.add_item(self.reject)

    async def enable_submit(self):
        self.confirm.disabled = False
        for o in self.quality.options:
            o.default = o.value in self.quality.values
        await self.original_itx.edit_original_response(view=self)


class RecordVideoConfirmCompletion(discord.ui.View):
    def __init__(
        self,
<<<<<<< HEAD
        original_itx: core.Interaction[core.Genji],
        confirm_msg: str = "Confirmed.",
=======
        original_itx: discord.Interaction[core.Genji],
        confirm_msg="Confirmed.",
>>>>>>> 4c430b20
    ):
        super().__init__(timeout=None)
        self.original_itx = original_itx
        self.confirm_msg = confirm_msg
        self.value = None

        self.confirm = ConfirmButton()
        self.reject = RejectButton()
        self.add_item(self.confirm)
        self.add_item(self.reject)<|MERGE_RESOLUTION|>--- conflicted
+++ resolved
@@ -78,17 +78,10 @@
 
     def __init__(
         self,
-<<<<<<< HEAD
-        original_itx: core.Interaction[core.Genji],
-        confirm_msg: str = "Confirmed.",
-        preceeding_items: dict[str, views.MapTypeSelect | views.RestrictionsSelect | views.MapTypeSelect | views.MechanicsSelect] | None = None,
-        ephemeral: bool = False,
-=======
         original_itx: discord.Interaction[core.Genji],
         confirm_msg="Confirmed.",
         preceeding_items: dict[str, discord.ui.Item] | None = None,
         ephemeral=False,
->>>>>>> 4c430b20
     ):
         super().__init__()
 
@@ -142,15 +135,9 @@
     def __init__(
         self,
         rank: int,
-<<<<<<< HEAD
-        original_itx: core.Interaction[core.Genji],
-        confirm_msg: str = "Confirmed.",
-        ephemeral: bool = False,
-=======
         original_itx: discord.Interaction[core.Genji],
         confirm_msg="Confirmed.",
         ephemeral=False,
->>>>>>> 4c430b20
     ):
         super().__init__(timeout=None)
         self.rank = rank
@@ -178,13 +165,8 @@
 class RecordVideoConfirmCompletion(discord.ui.View):
     def __init__(
         self,
-<<<<<<< HEAD
-        original_itx: core.Interaction[core.Genji],
-        confirm_msg: str = "Confirmed.",
-=======
         original_itx: discord.Interaction[core.Genji],
         confirm_msg="Confirmed.",
->>>>>>> 4c430b20
     ):
         super().__init__(timeout=None)
         self.original_itx = original_itx
