--- conflicted
+++ resolved
@@ -184,14 +184,9 @@
                
                playtest_avgs AS 
                (SELECT p.map_code, COUNT(p.value) - 1 as "count", required_votes 
-<<<<<<< HEAD
-               FROM playtest p LEFT JOIN required rv ON p.map_code=rv.map_code GROUP BY p.map_code, required_votes),
-               
-               
-               
-=======
+
                FROM playtest p RIGHT JOIN required rv ON p.map_code=rv.map_code GROUP BY p.map_code, required_votes),               
->>>>>>> 31098a95
+
                ALL_MAPS AS (
                SELECT MAP_NAME,
                      ARRAY_TO_STRING((MAP_TYPE), ', ')                           AS MAP_TYPE,
