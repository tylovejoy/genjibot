from __future__ import annotations

import copy
import pkgutil
import typing

import discord
from discord import app_commands

import utils
import views

if typing.TYPE_CHECKING:
    import core

EXTENSIONS = [
    module.name for module in pkgutil.iter_modules(__path__, f"{__package__}.")
]


def case_ignore_compare(string1: str | None, string2: str | None) -> bool:
    """
    Compare two strings, case-insensitive.
    Args:
        string1 (str): String 1 to compare
        string2 (str): String 2 to compare
    Returns:
        True if string2 is in string1
    """
    if string1 is None or string2 is None:
        return False
    return string2.casefold() in string1.casefold()


async def _autocomplete(
    current: str,
    choices: list[app_commands.Choice[str]],
) -> list[app_commands.Choice[str]]:
    if not choices:  # Quietly ignore empty choices
        return []
    if current == "":
        response = choices[:25]
    else:
        response = [x for x in choices if case_ignore_compare(x.name, current)][:25]
    return response


async def creator_autocomplete(
    itx: discord.Interaction[core.Genji], current: str
) -> list[app_commands.Choice[str]]:
    return await _autocomplete(current, itx.client.cache.users.creator_choices)


async def map_codes_autocomplete(
    itx: discord.Interaction[core.Genji], current: str
) -> list[app_commands.Choice[str]]:
    current = current.replace("O", "0").replace("o", "0")
    return await _autocomplete(current, itx.client.cache.maps.choices)


async def map_name_autocomplete(
    itx: discord.Interaction[core.Genji], current: str
) -> list[app_commands.Choice[str]]:
    return await _autocomplete(current, itx.client.cache.map_names.choices)


async def map_type_autocomplete(
    itx: discord.Interaction[core.Genji], current: str
) -> list[app_commands.Choice[str]]:
    return await _autocomplete(current, itx.client.cache.map_types.choices)


async def map_mechanics_autocomplete(
    itx: discord.Interaction[core.Genji], current: str
) -> list[app_commands.Choice[str]]:
    return await _autocomplete(current, itx.client.cache.map_mechanics.choices)


async def tags_autocomplete(
    itx: discord.Interaction[core.Genji], current: str
) -> list[app_commands.Choice[str]]:
    return await _autocomplete(current, itx.client.cache.tags.choices)


async def users_autocomplete(
    itx: discord.Interaction[core.Genji], current: str
) -> list[app_commands.Choice[str]]:
    return await _autocomplete(current, itx.client.cache.users.choices)


async def submit_map_(
<<<<<<< HEAD
    itx: core.Interaction[core.Genji],
    user: discord.User | discord.Member | utils.FakeUser,
=======
    itx: discord.Interaction[core.Genji],
    user: discord.Member | utils.FakeUser,
>>>>>>> 4c430b20
    map_code: str,
    map_name: str,
    checkpoint_count: int,
    description: str | None = None,
    guide_url: str | None = None,
    medals: tuple[float, float, float] | None = None,
    mod: bool = False,
) -> None:
    """
    Submit your map to the database.

    Args:
        itx: Interaction
        user: user
        map_code: Overwatch share code
        map_name: Overwatch map
        checkpoint_count: Number of checkpoints in the map
        description: Other optional information for the map
        guide_url: Guide URL
        medals: Gold, silver, bronze medal times
        mod: Mod command
    """

    await itx.response.defer(ephemeral=True)
    if not mod:
        diffs = utils.allowed_difficulties(
            await utils.Roles.find_highest_rank(itx.user)
        )

        if "Hard" not in diffs:
            raise utils.RankTooLowError
    else:
        diffs = utils.allowed_difficulties(7)
    if medals:
        if not 0 < medals[0] < medals[1] < medals[2]:
            raise utils.InvalidMedals

    view = views.Confirm(
        itx,
        preceeding_items={
            "map_type": views.MapTypeSelect(
                copy.deepcopy(itx.client.cache.map_types.options)
            ),
            "mechanics": views.MechanicsSelect(
                copy.deepcopy(itx.client.cache.map_mechanics.options)
            ),
            "restrictions": views.RestrictionsSelect(
                copy.deepcopy(itx.client.cache.map_restrictions.options)
            ),
            "difficulty": views.DifficultySelect(
                [discord.SelectOption(label=x, value=x) for x in diffs]
            ),
        },
        ephemeral=True,
    )
    await itx.edit_original_response(
        content=(
            f"{user.mention}, "
            f"fill in additional details to complete map submission!"
        ),
        view=view,
    )
    await view.wait()
    if not view.value:
        return

    map_types = view.map_type.values
    mechanics = view.mechanics.values
    restrictions = view.restrictions.values
    difficulty = view.difficulty.values[0]
    guide_txt = ""
    medals_txt = ""
    if guide_url:
        guide_txt = f"┣ `Guide` [Link]({guide_url})\n"
    if medals and medals[0] is not None:
        gold, silver, bronze = medals
        medals_txt = (
            f"┣ `Medals` "
            f"{utils.FULLY_VERIFIED_GOLD} {gold} | "
            f"{utils.FULLY_VERIFIED_SILVER} {silver} | "
            f"{utils.FULLY_VERIFIED_BRONZE} {bronze}\n"
        )
    embed = discord.Embed()
    utils.GenjiEmbed(
        title="Map Submission",
        description=(
            f"┣ `Code` {map_code}\n"
            f"┣ `Map` {map_name}\n"
            f"┣ `Type` {', '.join(map_types)}\n"
            f"┣ `Checkpoints` {checkpoint_count}\n"
            f"┣ `Difficulty` {difficulty}\n"
            f"┣ `Mechanics` {', '.join(mechanics)}\n"
            f"┣ `Restrictions` {', '.join(restrictions)}\n"
            f"{guide_txt}"
            f"{medals_txt}"
            f"┗ `Desc` {description}\n"
        ),
    )
    embed.set_author(
        name=itx.client.cache.users[user.id].nickname,
        icon_url=user.display_avatar.url,
    )
    embed = utils.set_embed_thumbnail_maps(map_name, embed)
    view_confirm = views.Confirm(view.original_itx, ephemeral=True)
    await view_confirm.original_itx.edit_original_response(
        content=f"{itx.user.mention}, is this correct?",
        embed=embed,
        view=view_confirm,
    )
    await view_confirm.wait()
    if not view_confirm.value:
        return

    if not mod:
        embed.title = "Calling all Playtesters!"
        new_map = await itx.guild.get_channel(utils.PLAYTEST).send(embed=embed)
        embed = utils.GenjiEmbed(
            title="Difficulty Ratings",
            description="You can change your vote, but you cannot cast multiple!\n\n",
        )
        thread = await new_map.create_thread(name=f"Discuss/rate {map_code} here.")

        thread_msg = await thread.send(
            f"Discuss, play, rate, etc.",
            view=views.PlaytestVoting(
                map_code,
                difficulty,
                itx.user.id,
                itx.client,
                new_map.id,
                await utils.Roles.find_highest_rank(itx.user),
            ),
            embed=embed,
        )

        await itx.client.database.set(
            """
            INSERT INTO playtest (thread_id, message_id, map_code, user_id, value, is_author, original_msg)
            VALUES ($1, $2, $3, $4, $5, $6, $7) 
            """,
            thread.id,
            thread_msg.id,
            map_code,
            itx.user.id,
            utils.DIFFICULTIES_RANGES[difficulty][0],
            True,
            new_map.id,
        )

    await itx.client.database.set(
        """
        INSERT INTO 
        maps (map_name, map_type, map_code, "desc", official, checkpoints) 
        VALUES ($1, $2, $3, $4, $5, $6);
        """,
        map_name,
        map_types,
        map_code,
        description,
        mod,
        checkpoint_count,
    )
    mechanics = [(map_code, x) for x in mechanics]
    await itx.client.database.set_many(
        """
        INSERT INTO map_mechanics (map_code, mechanic) VALUES ($1, $2);
        """,
        mechanics,
    )
    restrictions = [(map_code, x) for x in restrictions]
    await itx.client.database.set_many(
        """
        INSERT INTO map_restrictions (map_code, restriction) VALUES ($1, $2);
        """,
        restrictions,
    )
    await itx.client.database.set(
        """
        INSERT INTO map_creators (map_code, user_id) VALUES ($1, $2);
        """,
        map_code,
        user.id,
    )
    await itx.client.database.set(
        """
        INSERT INTO map_ratings (map_code, user_id, difficulty) VALUES ($1, $2, $3);
        """,
        map_code,
        user.id,
        utils.DIFFICULTIES_RANGES[difficulty][0],
    )
    if guide_url:
        await itx.client.database.set(
            """INSERT INTO guides (map_code, url) VALUES ($1, $2);""",
            map_code,
            guide_url,
        )

    if medals:
        await itx.client.database.set(
            """
            INSERT INTO map_medals (gold, silver, bronze, map_code)
            VALUES ($1, $2, $3, $4);
            """,
            medals[0],
            medals[1],
            medals[2],
            map_code,
        )

    itx.client.cache.maps.add_one(
        utils.MapData(
            map_code=map_code,
            user_ids={user.id},
            archived=False,
        )
    )
    if not mod:
        map_maker = itx.guild.get_role(utils.Roles.MAP_MAKER)
        if map_maker not in itx.user.roles:
            await itx.user.add_roles(map_maker, reason="Submitted a map.")
    else:
        embed.title = "New Map!"
        embed.set_footer(
            text=(
                "For notification of newly added maps only. "
                "Data may be wrong or out of date. "
                "Use the /map-search command for the latest info."
            )
        )
        new_map_message = await itx.guild.get_channel(utils.NEW_MAPS).send(embed=embed)
        itx.client.dispatch(
            "newsfeed_new_map", itx, itx.user, new_map_message.jump_url, map_code
        )
    if not itx.client.cache.users.find(user.id).is_creator:
        itx.client.cache.users.find(user.id).update_is_creator(True)


async def add_creator_(
    creator: int,
    itx: discord.Interaction[core.Genji],
    map_code: str,
    checks: bool = False,
):
    await itx.response.defer(ephemeral=True)
    if not checks or itx.user.id not in itx.client.cache.maps.keys:
        raise utils.NoPermissionsError
    if creator in itx.client.cache.maps.keys:
        raise utils.CreatorAlreadyExists
    await itx.client.database.set(
        "INSERT INTO map_creators (map_code, user_id) VALUES ($1, $2)",
        map_code,
        creator,
    )
    itx.client.cache.maps[map_code].add_creator(creator)
    await itx.edit_original_response(
        content=(
            f"Adding **{itx.client.cache.users.find(creator).nickname}** "
            f"to list of creators for map code **{map_code}**."
        )
    )


async def remove_creator_(
    creator: int,
    itx: discord.Interaction[core.Genji],
    map_code: str,
    checks: bool = False,
):
    await itx.response.defer(ephemeral=True)
    if not checks or itx.user.id not in itx.client.cache.maps.keys:
        raise utils.NoPermissionsError
    if creator not in itx.client.cache.maps[map_code].user_ids:
        raise utils.CreatorDoesntExist
    await itx.client.database.set(
        "DELETE FROM map_creators WHERE map_code = $1 AND user_id = $2;",
        map_code,
        creator,
    )
    itx.client.cache.maps[map_code].remove_creator(creator)
    await itx.edit_original_response(
        content=(
            f"Removing **{itx.client.cache.users.find(creator).nickname}** "
            f"from list of creators for map code **{map_code}**."
        )
    )<|MERGE_RESOLUTION|>--- conflicted
+++ resolved
@@ -89,13 +89,8 @@
 
 
 async def submit_map_(
-<<<<<<< HEAD
-    itx: core.Interaction[core.Genji],
-    user: discord.User | discord.Member | utils.FakeUser,
-=======
     itx: discord.Interaction[core.Genji],
     user: discord.Member | utils.FakeUser,
->>>>>>> 4c430b20
     map_code: str,
     map_name: str,
     checkpoint_count: int,
